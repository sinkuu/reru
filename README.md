# reru

<<<<<<< HEAD
A simple HTTP request client for Rust, inspired by [unirest](http://unirest.io/).
=======
[![Crates.io](https://img.shields.io/crates/v/reru.svg?maxAge=2592000)](https://crates.io/crates/reru)

A simple REST client for Rust, inspired by [unirest](http://unirest.io/).  

[Documentation](https://sinkuu.github.io/reru/reru/)
>>>>>>> 2be4ccbf

```rust
let mut res = String::new();

reru::post("https://httpbin.org/post")
    .expect("failed to parse URL")
    .param("show_env", "1")
    .body_json(&["蟹", "Ferris"])
    .expect("failed to serialize")
    .request()
    .expect("failed to send request")
    .read_to_string(&mut res)
    .expect("failed to read response");

println!("{}", res);
```<|MERGE_RESOLUTION|>--- conflicted
+++ resolved
@@ -1,14 +1,10 @@
 # reru
 
-<<<<<<< HEAD
-A simple HTTP request client for Rust, inspired by [unirest](http://unirest.io/).
-=======
 [![Crates.io](https://img.shields.io/crates/v/reru.svg?maxAge=2592000)](https://crates.io/crates/reru)
 
-A simple REST client for Rust, inspired by [unirest](http://unirest.io/).  
+A simple HTTP request client for Rust, inspired by [unirest](http://unirest.io/).
 
 [Documentation](https://sinkuu.github.io/reru/reru/)
->>>>>>> 2be4ccbf
 
 ```rust
 let mut res = String::new();
